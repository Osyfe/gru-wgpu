--- conflicted
+++ resolved
@@ -18,21 +18,12 @@
 file = ["dep:flume", "web-sys/XmlHttpRequest", "web-sys/XmlHttpRequestResponseType", "dep:js-sys"]
 
 [dependencies]
-<<<<<<< HEAD
-anyhow = "1.0.97"
-winit = { version = "0.30.9", default-features = false, features = ["x11", "rwh_06"] }
-wgpu = { version = "25.0.0", default-features = false, features = ["wgsl"] }
-gru-misc = { git = "https://github.com/Osyfe/gru-misc.git", branch = "release", features = ["math"] }
-gru-ui = { git = "https://github.com/Osyfe/gru-ui.git", branch = "release", optional = true }
-rodio = { version = "0.20.1", default-features = false, features = ["wasm-bindgen", "vorbis"], optional = true }
-=======
 thiserror = "2.0.12"
 winit = { version = "0.30.12", default-features = false, features = ["x11", "rwh_06"] }
 wgpu = { version = "26.0.1", default-features = false, features = ["wgsl"] }
-gru-misc = { path = "../gru-misc", features = ["math"] }
-gru-ui = { path = "../gru-ui", optional = true }
+gru-misc = { git = "https://github.com/Osyfe/gru-misc.git", branch = "release", features = ["math"] }
+gru-ui = { git = "https://github.com/Osyfe/gru-ui.git", branch = "release", optional = true }
 rodio = { version = "0.21.1", default-features = false, features = ["wasm-bindgen", "vorbis", "playback"], optional = true }
->>>>>>> 981ceef9
 
 [target.'cfg(not(target_arch = "wasm32"))'.dependencies]
 simple_logger = "5.0.0"
